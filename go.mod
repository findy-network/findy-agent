module github.com/findy-network/findy-agent

go 1.20

require (
	github.com/findy-network/findy-common-go v0.2.6
	github.com/findy-network/findy-wrapper-go v0.30.28
	github.com/go-co-op/gocron v1.18.0
	github.com/golang/glog v1.0.0
	github.com/golang/mock v1.6.0
	github.com/google/tink/go v1.6.1
	github.com/google/uuid v1.3.0
	github.com/hyperledger/aries-framework-go v0.1.8
	github.com/hyperledger/aries-framework-go/spi v0.0.0-20220322085443-50e8f9bd208b
	github.com/lainio/err2 v0.8.14
	github.com/mr-tron/base58 v1.2.0
	github.com/spf13/cobra v1.6.1
	github.com/spf13/pflag v1.0.5
	github.com/spf13/viper v1.15.0
	google.golang.org/grpc v1.53.0
)

require (
	cloud.google.com/go/compute v1.15.1 // indirect
	cloud.google.com/go/compute/metadata v0.2.3 // indirect
	github.com/aead/chacha20 v0.0.0-20180709150244-8b13a72661da // indirect
	github.com/aead/chacha20poly1305 v0.0.0-20201124145622-1a5aba2a8b29 // indirect
	github.com/aead/poly1305 v0.0.0-20180717145839-3fee0db0b635 // indirect
	github.com/beorn7/perks v1.0.1 // indirect
	github.com/bluele/gcache v0.0.0-20190518031135-bc40bd653833 // indirect
	github.com/btcsuite/btcd v0.22.0-beta // indirect
	github.com/btcsuite/btcutil v1.0.3-0.20201208143702-a53e38424cce // indirect
	github.com/cespare/xxhash/v2 v2.2.0 // indirect
	github.com/codenotary/immudb v1.0.5 // indirect
	github.com/davecgh/go-spew v1.1.1 // indirect
	github.com/form3tech-oss/jwt-go v3.2.5+incompatible // indirect
	github.com/fsnotify/fsnotify v1.6.0 // indirect
	github.com/golang/protobuf v1.5.2 // indirect
	github.com/grpc-ecosystem/go-grpc-middleware v1.3.0 // indirect
	github.com/grpc-ecosystem/go-grpc-prometheus v1.2.0 // indirect
	github.com/grpc-ecosystem/grpc-gateway v1.16.0 // indirect
	github.com/hashicorp/hcl v1.0.0 // indirect
	github.com/inconshreveable/mousetrap v1.0.1 // indirect
	github.com/jinzhu/copier v0.0.0-20190924061706-b57f9002281a // indirect
	github.com/kilic/bls12-381 v0.1.1-0.20210503002446-7b7597926c69 // indirect
	github.com/magiconair/properties v1.8.7 // indirect
	github.com/matttproud/golang_protobuf_extensions v1.0.1 // indirect
	github.com/minio/blake2b-simd v0.0.0-20160723061019-3f5f724cb5b1 // indirect
	github.com/minio/sha256-simd v0.1.1 // indirect
	github.com/mitchellh/mapstructure v1.5.0 // indirect
	github.com/multiformats/go-base32 v0.0.3 // indirect
	github.com/multiformats/go-multibase v0.0.1 // indirect
	github.com/multiformats/go-multihash v0.0.13 // indirect
	github.com/multiformats/go-varint v0.0.5 // indirect
	github.com/o1egl/paseto v1.0.0 // indirect
	github.com/pelletier/go-toml/v2 v2.0.6 // indirect
	github.com/piprate/json-gold v0.4.1-0.20210813112359-33b90c4ca86c // indirect
	github.com/pkg/errors v0.9.1 // indirect
	github.com/pmezard/go-difflib v1.0.0 // indirect
	github.com/pquerna/cachecontrol v0.0.0-20180517163645-1555304b9b35 // indirect
	github.com/prometheus/client_golang v1.11.0 // indirect
	github.com/prometheus/client_model v0.2.0 // indirect
	github.com/prometheus/common v0.29.0 // indirect
	github.com/prometheus/procfs v0.7.1 // indirect
	github.com/rakyll/statik v0.1.7 // indirect
	github.com/robfig/cron/v3 v3.0.1 // indirect
	github.com/rogpeppe/go-internal v1.8.0 // indirect
	github.com/rs/xid v1.3.0 // indirect
	github.com/spaolacci/murmur3 v1.1.0 // indirect
	github.com/spf13/afero v1.9.3 // indirect
	github.com/spf13/cast v1.5.0 // indirect
	github.com/spf13/jwalterweatherman v1.1.0 // indirect
	github.com/square/go-jose/v3 v3.0.0-20200630053402-0a67ce9b0693 // indirect
	github.com/stretchr/testify v1.8.1 // indirect
	github.com/subosito/gotenv v1.4.2 // indirect
	github.com/teserakt-io/golang-ed25519 v0.0.0-20210104091850-3888c087a4c8 // indirect
	github.com/xeipuuv/gojsonpointer v0.0.0-20190905194746-02993c407bfb // indirect
	github.com/xeipuuv/gojsonreference v0.0.0-20180127040603-bd5ef7bd5415 // indirect
	github.com/xeipuuv/gojsonschema v1.2.0 // indirect
	go.etcd.io/bbolt v1.3.6 // indirect
	golang.org/x/crypto v0.0.0-20220525230936-793ad666bf5e // indirect
<<<<<<< HEAD
	golang.org/x/exp v0.0.0-20230105202349-8879d0199aa3 // indirect
	golang.org/x/net v0.4.0 // indirect
	golang.org/x/oauth2 v0.0.0-20221014153046-6fdb5e3db783 // indirect
=======
	golang.org/x/net v0.5.0 // indirect
	golang.org/x/oauth2 v0.4.0 // indirect
>>>>>>> 44bb1970
	golang.org/x/sync v0.1.0 // indirect
	golang.org/x/sys v0.4.0 // indirect
	golang.org/x/term v0.4.0 // indirect
	golang.org/x/text v0.6.0 // indirect
	google.golang.org/appengine v1.6.7 // indirect
	google.golang.org/genproto v0.0.0-20230110181048-76db0878b65f // indirect
	google.golang.org/protobuf v1.28.1 // indirect
	gopkg.in/ini.v1 v1.67.0 // indirect
	gopkg.in/yaml.v3 v3.0.1 // indirect
)<|MERGE_RESOLUTION|>--- conflicted
+++ resolved
@@ -79,14 +79,9 @@
 	github.com/xeipuuv/gojsonschema v1.2.0 // indirect
 	go.etcd.io/bbolt v1.3.6 // indirect
 	golang.org/x/crypto v0.0.0-20220525230936-793ad666bf5e // indirect
-<<<<<<< HEAD
 	golang.org/x/exp v0.0.0-20230105202349-8879d0199aa3 // indirect
-	golang.org/x/net v0.4.0 // indirect
-	golang.org/x/oauth2 v0.0.0-20221014153046-6fdb5e3db783 // indirect
-=======
 	golang.org/x/net v0.5.0 // indirect
 	golang.org/x/oauth2 v0.4.0 // indirect
->>>>>>> 44bb1970
 	golang.org/x/sync v0.1.0 // indirect
 	golang.org/x/sys v0.4.0 // indirect
 	golang.org/x/term v0.4.0 // indirect
