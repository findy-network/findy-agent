--- conflicted
+++ resolved
@@ -7,36 +7,23 @@
 	"testing"
 
 	"github.com/findy-network/findy-agent/agent/agency"
-	"github.com/lainio/err2/assert"
+	"github.com/stretchr/testify/assert"
 )
 
 func TestNotReadyHandler(t *testing.T) {
-	assert.PushTester(t)
-	defer assert.PopTester()
-
 	req := httptest.NewRequest(http.MethodGet, "/ready", nil)
 	w := httptest.NewRecorder()
 
 	checkReady(w, req)
 	res := w.Result()
 	defer res.Body.Close()
-<<<<<<< HEAD
-	data, err := ioutil.ReadAll(res.Body)
-	assert.NoError(err)
-	assert.Equal("Not ready", string(data))
-	assert.Equal(http.StatusServiceUnavailable, res.StatusCode)
-=======
 	data, err := io.ReadAll(res.Body)
 	assert.NoError(t, err)
 	assert.Equal(t, "Not ready", string(data))
 	assert.Equal(t, http.StatusServiceUnavailable, res.StatusCode)
->>>>>>> f4df6330
 }
 
 func TestReadyHandler(t *testing.T) {
-	assert.PushTester(t)
-	defer assert.PopTester()
-
 	req := httptest.NewRequest(http.MethodGet, "/ready", nil)
 	w := httptest.NewRecorder()
 
@@ -44,15 +31,8 @@
 	checkReady(w, req)
 	res := w.Result()
 	defer res.Body.Close()
-<<<<<<< HEAD
-	data, err := ioutil.ReadAll(res.Body)
-	assert.NoError(err)
-	assert.Equal("OK ready", string(data))
-	assert.Equal(http.StatusOK, res.StatusCode)
-=======
 	data, err := io.ReadAll(res.Body)
 	assert.NoError(t, err)
 	assert.Equal(t, "OK ready", string(data))
 	assert.Equal(t, http.StatusOK, res.StatusCode)
->>>>>>> f4df6330
 }