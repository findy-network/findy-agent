package ssi

import (
	"encoding/json"

	"github.com/findy-network/findy-wrapper-go/anoncreds"
	indyDto "github.com/findy-network/findy-wrapper-go/dto"
	"github.com/findy-network/findy-wrapper-go/ledger"
	"github.com/lainio/err2"
	"github.com/lainio/err2/try"
)

type Schema struct {
	ID      string   `json:"id,omitempty"`      // ID from Indy/Ledger
	Name    string   `json:"name,omitempty"`    // name of the schema
	Version string   `json:"version,omitempty"` // version number in string
	Attrs   []string `json:"attrs,omitempty"`   // attribute string list
	Stored  *Future  `json:"-"`                 // info from ledger
}

func (s *Schema) Create(DID string) (err error) {
	defer err2.Annotate("create schema", &err)
	attrsStr, err := json.Marshal(s.Attrs)
	try.To(err)

	s.Stored = &Future{}
	s.Stored.SetChan(anoncreds.IssuerCreateSchema(DID, s.Name, s.Version, string(attrsStr)))
	return err
}

func (s *Schema) ValidID() string {
	if s.ID != "" {
		return s.ID
	}
	if s.Stored != nil {
		s.ID = s.Stored.Str1()
	}
	return s.ID
}

func (s *Schema) ToLedger(wallet int, DID string) error {
	scJSON := s.Stored.Str2()
	return ledger.WriteSchema(Pool(), wallet, DID, scJSON)
}

func CredDefFromLedger(DID, credDefID string) (cd string, err error) {
	defer err2.Annotate("process get cred def", &err)

	_, cd, err = ledger.ReadCredDef(Pool(), DID, credDefID)
	return cd, err
}

func (s *Schema) FromLedger(DID string) (err error) {
	defer err2.Annotate("schema from ledger", &err)

	sID, schema, err := ledger.ReadSchema(Pool(), DID, s.ValidID())
<<<<<<< HEAD
	try.To(err)
	s.Stored = &Future{V: dto.Result{Data: dto.Data{Str1: sID, Str2: schema}}, On: Consumed}
=======
	err2.Check(err)
	s.Stored = &Future{V: indyDto.Result{Data: indyDto.Data{Str1: sID, Str2: schema}}, On: Consumed}
>>>>>>> 41508814

	return nil
}

func (s *Schema) LazySchema() string {
	if s.Stored == nil {
		return ""
	}
	return s.Stored.Str2()
}<|MERGE_RESOLUTION|>--- conflicted
+++ resolved
@@ -54,13 +54,8 @@
 	defer err2.Annotate("schema from ledger", &err)
 
 	sID, schema, err := ledger.ReadSchema(Pool(), DID, s.ValidID())
-<<<<<<< HEAD
 	try.To(err)
-	s.Stored = &Future{V: dto.Result{Data: dto.Data{Str1: sID, Str2: schema}}, On: Consumed}
-=======
-	err2.Check(err)
 	s.Stored = &Future{V: indyDto.Result{Data: indyDto.Data{Str1: sID, Str2: schema}}, On: Consumed}
->>>>>>> 41508814
 
 	return nil
 }
